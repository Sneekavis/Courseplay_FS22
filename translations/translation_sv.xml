--- conflicted
+++ resolved
@@ -38,7 +38,8 @@
 		<text name="CP_vehicle_setting_subTitle_seeder"													text="Såmaskins inställningar"/>
 		<text name="CP_vehicle_setting_subTitle_multitool"												text="Multi-Redskaps inställningar"/>
 		<text name="CP_vehicle_setting_subTitle_speed" 													text="Hastighet"/>
-		<text name="CP_vehicle_setting_subTitle_debug" 													text="Debug settings"/>
+		<text name="CP_vehicle_setting_subTitle_debug" 													text="Debug inställningar"/>
+
 		<!--Settings-->
 		<text name="CP_vehicle_setting_showCourse_title" 												text="Visa kurs"/>
 		<text name="CP_vehicle_setting_showCourse_tooltip" 												text="Visa den korrekta kursen för detta fordon"/>
@@ -122,10 +123,9 @@
 		<text name="CP_vehicle_setting_turnSpeed_tooltip" 												text="Maximal hastighet när CP ska vända"/>
 		<text name="CP_vehicle_setting_reverseSpeed_title" 												text="Backning"/>
 		<text name="CP_vehicle_setting_reverseSpeed_tooltip" 											text="Maximal hastighet när CP backar"/>
-
-		<text name="CP_vehicle_setting_debugActive_title" 												text="Vehicle debug"/>
-		<text name="CP_vehicle_setting_debugActive_tooltip" 											text="Enables/disables debug for this vehicle."/>
-
+		
+		<text name="CP_vehicle_setting_debugActive_title" 												text="Fordons debug"/>
+		<text name="CP_vehicle_setting_debugActive_tooltip" 											text="Akrivera/inaktivera debug för detta fordon."/>
 
 	<!-- Vehicle course generator settings -->
 		<text name="CP_vehicle_courseGeneratorSetting_title"											text="Kursskapandeinställningar för (%s)"/>
@@ -166,14 +166,11 @@
 		<text name="CP_vehicle_courseGeneratorSetting_startOnHeadland_up_down_rows" 					text="Upp/Ner dragen" />
 
 
-<<<<<<< HEAD
 		<text name="CP_vehicle_courseGeneratorSetting_returnToFirstPoint_title" 						text="Stoppar i slutet"/>
 		<text name="CP_vehicle_courseGeneratorSetting_returnToFirstPoint_tooltip" 						text="Avgör om medarbetaren ska stanna vid den sista punkten eller återgå till början."/>
 		<text name="CP_vehicle_courseGeneratorSetting_returnToFirstPoint_releaseDriver" 				text="Avskeda medarbetaren"/>
 		<text name="CP_vehicle_courseGeneratorSetting_returnToFirstPoint_returnToStartAndReleaseDriver" text="Återgå till start och avskeda den anställde"/>
 
-=======
->>>>>>> aa887d25
 	<!-- GlobalSettings -->
 		<text name="CP_global_setting_title"															text="Globalainställningar"/>
 		<text name="CP_global_setting_subTitle_general"													text="Standardinställningar"/>
@@ -208,7 +205,7 @@
 
 		<text name="CP_courseManager_load_courses"														text="Ladda kurs"/>
 		<text name="CP_courseManager_save_courses"														text="Spara kurs"/>
-		<text name="CP_courseManager_clear_current_courses"												text="Sudda den aktiva kursen"/>
+		<text name="CP_courseManager_clear_current_courses"												text="Sluta använd den aktiva kursen"/>
 	
 		<text name="CP_courseManager_create_directory"													text="Skapa en ny mapp"/>
 		
