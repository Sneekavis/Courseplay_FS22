--- conflicted
+++ resolved
@@ -18,7 +18,6 @@
 		<text name="CP_jobParameters_startAt_first"														text="Primo punto - inizio" />
 		<text name="CP_jobParameters_startAt_unload"													text="scarico mietitrebbia/trincia" />
 		<text name="CP_jobParameters_startAt_bales"														text="raccogliere/avvolgere balle" />
-<<<<<<< HEAD
 		
         <!--Drivemodes-->
 		<text name="FIELDWORK_CP"																		text="Courseplay" />
@@ -39,29 +38,7 @@
 		<text name="CP_vehicle_setting_subTitle_speed" 													text="Velocità"/>
 		<text name="CP_vehicle_setting_subTitle_debug" 													text="Debug"/>
 		
-        <!--Settings-->
-=======
-
-
-	<!--Drivemodes-->
-		<text name="FIELDWORK_CP"																		text="CP: lavoro sul campo" />
-	<!--Generate course button-->
-		<text name="CP_ai_page_generate_course" 														text="CP: Genera il percorso di lavoro." />
-		<text name="CP_ai_page_open_course_generator" 													text="CP: Apri/Chiudi il menù del generatore di percorsi" />
-
-	<!-- VehicleSettings -->
-		<text name="CP_vehicle_setting_title"															text="Impostazioni del veicolo per (%s)"/>
-		
-		<!--Titel-->
-		<text name="CP_vehicle_setting_subTitle_basic"													text="Impostazioni di base"/>
-		<text name="CP_vehicle_setting_subTitle_implement"												text="Impostazioni attrezzi"/>
-		<text name="CP_vehicle_setting_subTitle_combine"												text="Impostazioni trebbia"/>
-		<text name="CP_vehicle_setting_subTitle_seeder"													text="Impostazioni seminatrici"/>
-		<text name="CP_vehicle_setting_subTitle_multitool"												text="Impostazioni Multiaccessori"/>
-		<text name="CP_vehicle_setting_subTitle_speed" 													text="velocità"/>
-		<text name="CP_vehicle_setting_subTitle_debug" 													text="Debug settings"/>
 		<!--Settings-->
->>>>>>> 189326cd
 		<text name="CP_vehicle_setting_showCourse_title" 												text="Visualizza porcorso"/>
 		<text name="CP_vehicle_setting_showCourse_tooltip" 												text="Mostra il percorso attuale del veicolo"/>
 		
@@ -145,22 +122,12 @@
 		<text name="CP_vehicle_setting_reverseSpeed_title" 												text="Retromarcia"/>
 		<text name="CP_vehicle_setting_reverseSpeed_tooltip" 											text="Velocità massima in retromarcia"/>
 
-<<<<<<< HEAD
 		<text name="CP_vehicle_setting_debugActive_title" 												text="Debug veicolo"/>
 		<text name="CP_vehicle_setting_debugActive_tooltip" 											text="Abilita/disabilita il debug per questo veicolo"/>
 		
         <!-- Vehicle course generator settings -->
 		<text name="CP_vehicle_courseGeneratorSetting_title"											text="Impostazioni percorso veicolo (%s)"/>
 		<text name="CP_vehicle_courseGeneratorSetting_subTitle_basic"									text="Impostazioni percorso veicolo (%s)"/>
-=======
-		<text name="CP_vehicle_setting_debugActive_title" 												text="Vehicle debug"/>
-		<text name="CP_vehicle_setting_debugActive_tooltip" 											text="Enables/disables debug for this vehicle."/>
-
-
-	<!-- Vehicle course generator settings -->
-		<text name="CP_vehicle_courseGeneratorSetting_title"											text="Impostazioni del gestore del percorso di (%s)"/>
-		<text name="CP_vehicle_courseGeneratorSetting_subTitle_basic"									text="Impostazioni del gestore del percorso di (%s)"/>
->>>>>>> 189326cd
 		
 		<text name="CP_vehicle_courseGeneratorSetting_workWidth_title"									text="Larghezza lavoro" />
 		<text name="CP_vehicle_courseGeneratorSetting_workWidth_tooltip"								text="Larghezza di lavoro del veicolo e/o degli attrezzi connessi" />
@@ -195,20 +162,9 @@
 		<text name="CP_vehicle_courseGeneratorSetting_startOnHeadland_tooltip"							text="Inizia a lavorare da" />
 		<text name="CP_vehicle_courseGeneratorSetting_startOnHeadland_on_headland" 						text="Inizio campo" />
 		<text name="CP_vehicle_courseGeneratorSetting_startOnHeadland_up_down_rows" 					text="Centro" />
-<<<<<<< HEAD
 		
 		<text name="CP_vehicle_courseGeneratorSetting_returnToFirstPoint_title" 						text="Ferma alla fine"/>
 		<text name="CP_vehicle_courseGeneratorSetting_returnToFirstPoint_tooltip" 						text="Specifica cosa fare a fine lavoro"/>
-=======
-
-
-	<!-- GlobalSettings -->
-		<text name="CP_global_setting_title"															text="Impostazioni generali"/>
-		<text name="CP_global_setting_subTitle_general"													text="Impostazioni di base"/>
-
-		<text name="CP_global_setting_wageModifier_title" 												text="Stipendio dell'autista Cp"/>
-		<text name="CP_global_setting_wageModifier_tooltip" 											text="Stipendi del conducente Cp come percentuale del salario del lavoratore normale"/>
->>>>>>> 189326cd
 
 		<text name="CP_vehicle_courseGeneratorSetting_returnToFirstPoint_releaseDriver" 				text="Torna al primo punto e licenzia autista"/>
 		<text name="CP_vehicle_courseGeneratorSetting_returnToFirstPoint_returnToStartAndReleaseDriver" text="Torna all'inizio e licenzia autista"/>
