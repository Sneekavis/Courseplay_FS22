--- conflicted
+++ resolved
@@ -175,11 +175,7 @@
         spec.driveStrategies = {}
     end
     local cpDriveStrategy
-<<<<<<< HEAD
-    if AIUtil.hasImplementWithSpecialization(self, Combine) then
-=======
     if AIUtil.getImplementOrVehicleWithSpecialization(self, Combine) then
->>>>>>> 7e7382e3
         CpUtil.infoVehicle(self, 'Found a combine, install CP combine drive strategy for it')
         cpDriveStrategy = AIDriveStrategyCombineCourse.new()
     elseif AIUtil.hasImplementWithSpecialization(self, Plow) then
